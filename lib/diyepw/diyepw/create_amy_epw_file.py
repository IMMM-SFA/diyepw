from .get_tmy_epw_file import get_tmy_epw_file
from .get_noaa_isd_lite_file import get_noaa_isd_lite_file
from .meteorology import Meteorology
from ._files_dir import _files_dir
from .analyze_noaa_isd_lite_file import analyze_noaa_isd_lite_file

<<<<<<< HEAD
import tempfile as _tempfile
import pandas as _pd
import numpy as _np
import os as _os
from typing import Tuple
=======
import tempfile
import pandas as pd
import numpy as np
import os
>>>>>>> ddc514a4

from ._logging import _logger

# We buffer this path so that we don't create tons of temporary directories if the function is called many
# times, and so that calling it multiple times with the same WMO/year combination won't result in the same
# file being generated multiple times.
_tempdir_amy_epw = _tempfile.mkdtemp()

def create_amy_epw_file(
        wmo_index:int,
        year:int,

        *,
        max_records_to_interpolate:int,
        max_records_to_impute:int,
        max_missing_amy_rows:int = None,
        amy_epw_dir:str=None,
        tmy_epw_dir:str=None,
        amy_dir:str=None,
        amy_files:Tuple[str, str]=None
) -> str:
    """
    Combine data from a Typical Meteorological Year (TMY) EPW file and Actual Meteorological Year (AMY)
    observed data to generate an AMY EPW file for a single calendar year at a given WMO.
    :param wmo_index: The WMO Index of the weather station for which the EPW file should be generated.
        Currently only weather stations in the United States are supported.
    :param year: The year for which the EPW should be generated
    :param amy_epw_dir: The directory into which the generated AMY EPW file should be written.
        If not defined, a temporary directory will be created
    :param tmy_epw_dir: The source directory for TMY EPW files. If a file for the requested WMO Index is
        already present, it will be used. Otherwise a TMY EPW file will be downloaded (see this package's
        get_tmy_epw_file() function for details). If no directory is given, the package's default
        directory (in files/tmy_epw_files/ in the package's directory) will be used, which will allow AMY
        files to be reused for future calls instead of downloading them repeatedly, which is quite time
        consuming.
    :param amy_dir: The source directory for AMY files. If a file for the requested WMO Index and year
        is already present, it will be used. Otherwise a TMY EPW file will be downloaded (see this package's
        get_noaa_isd_lite_file() function for details). If no directory is given, the package's default
        directory (in files/ in the package's directory) will be used, which will allow AMY files to be
        reused for future calls instead of downloading them repeatedly, which is quite time consuming.
    :param amy_files: Instead of specifying amy_dir an allowing this method to try to find the appropriate
        file, you can use this argument to specify the actual files that should be used. There should be
        two files - the first the AMY file for "year", and the second the AMY file for the subsequent year,
        which is required to support shifting the timezone from GMT to the timezone of the observed meteorology.
    :param max_records_to_interpolate: The maximum length of sequence for which linear interpolation will be
        used to replace missing values. See the documentation of _handle_missing_values() below for details.
    :param max_records_to_impute: The maximum length of sequence for which imputation will be used to replace
        missing values. See the documentation of _handle_missing_values() below for details.
    :param max_missing_amy_rows: The maximum total number of missing rows to permit in a year's AMY file.
    :return: The absolute path of the generated AMY EPW file
    """

<<<<<<< HEAD
    if amy_dir is not None and amy_files is not None:
        raise Exception("It is not possible to specify both amy_dir and amy_files")
=======
    def get_tempdir(key:str) -> str:
        """Helper function to get a temporary directory for any of this function's optional directory paths"""
        global _tempdirs
        if _tempdirs[key] is None:
            _tempdirs[key] = tempfile.mkdtemp()
        return _tempdirs[key]
>>>>>>> ddc514a4

    if amy_epw_dir is None:
        global _tempdir_amy_epw
        amy_epw_dir = _tempdir_amy_epw
        _logger.debug(f"No amy_epw_dir was specified - generated AMY EPWs will be stored in {amy_epw_dir}")

    # Either amy_files is specified, in which case we use the specified paths, or amy_dir is specified,
    # in which case we will search that directory for AMY files, or neither is specified, in which case
    # we will fall back to a generated temporary directory.
    if amy_files is not None:
        for p in amy_files:
            if not _os.path.exists(p):
                raise Exception(f'Path {p} does not exist')

        amy_file_path, amy_next_year_file_path = amy_files
    else:
        if amy_dir is None:
            amy_dir = _os.path.join(_files_dir, "noaa_isd_lite_files")
            _logger.debug(f"No amy_dir was specified - downloaded AMY files will be stored in the default location at {amy_dir}")

        amy_file_path = get_noaa_isd_lite_file(wmo_index, year, amy_dir)
        amy_next_year_file_path = get_noaa_isd_lite_file(wmo_index, year+1, amy_dir)

    if max_missing_amy_rows is not None:
        amy_file_analysis = analyze_noaa_isd_lite_file(amy_file_path)
        if amy_file_analysis['total_rows_missing'] > max_missing_amy_rows:
            raise Exception(f"File is missing {amy_file_analysis['total_rows_missing']} rows, but maximum allowed is {max_missing_amy_rows}")

    # Read in the corresponding TMY3 EPW file.
    tmy_epw_file_path = get_tmy_epw_file(wmo_index, tmy_epw_dir)
    tmy = Meteorology.from_tmy3_file(tmy_epw_file_path)

    amy_epw_file_name = f"{tmy.country}_{tmy.state}_{tmy.city}.{tmy.station_number}_AMY_{year}.epw"
    amy_epw_file_name = amy_epw_file_name.replace(" ", "-")
    amy_epw_file_path = _os.path.join(amy_epw_dir, amy_epw_file_name)

    if _os.path.exists(amy_epw_file_path):
        _logger.debug(f"File already exists at {amy_epw_file_path}, so a new one won't be generated.")
        return amy_epw_file_path

    # Read in the NOAA AMY file for the station for the requested year as well as the first 23 hours (sufficient
    # to handle the largest possible timezone shift) of the subsequent year - the subsequent year's data will be
    # used to populate the last hours of the year because of the time shift that we perform, which moves the first
    # hours of January 1 into the final hours of December 31.
    amy_df = pd.read_csv(amy_file_path, delim_whitespace=True, header=None)
    amy_next_year_df = pd.read_csv(amy_next_year_file_path, delim_whitespace=True, header=None, nrows=23)
    amy_df = pd.concat([amy_df, amy_next_year_df]).reset_index(drop=True)

    amy_df = _set_noaa_df_columns(amy_df)
    amy_df = _create_timestamp_index_for_noaa_df(amy_df)

    # Shift the timestamp (index) to match the time zone of the WMO station.
    amy_df = amy_df.shift(periods= tmy.timezone_gmt_offset, freq='H')

    # Remove time steps that aren't applicable to the year of interest
    amy_df = _map_noaa_df_to_year(amy_df, year)

    _handle_missing_values(
        amy_df,
        step=pd.Timedelta("1h"),
        max_to_interpolate=max_records_to_interpolate,
        max_to_impute=max_records_to_impute,
        imputation_range=pd.Timedelta("2w"),
        imputation_step=pd.Timedelta("1d"),
        missing_values=[np.nan, -9999.]
    )

    # Initialize new column for station pressure (not strictly necessary)
    amy_df['Station_Pressure'] = None

    # Convert sea level pressure in NOAA df to atmospheric station pressure in Pa.
    for index in amy_df.index:
        stp = _convert_sea_level_pressure_to_station_pressure(amy_df['Sea_Level_Pressure'][index], tmy.elevation)
        amy_df.loc[index, 'Station_Pressure'] = stp

    # Change observation values to the values taken from the AMY data
    tmy.set('year', year)
    tmy.set('Tdb', [i / 10 for i in amy_df['Air_Temperature']])  # Convert AMY value to degrees C
    tmy.set('Tdew', [i / 10 for i in amy_df['Dew_Point_Temperature']])  # Convert AMY value to degrees C
    tmy.set('Patm', amy_df['Station_Pressure'])
    tmy.set('Wdir', amy_df['Wind_Direction'])
    tmy.set('Wspeed', [i / 10 for i in amy_df['Wind_Speed']])  # Convert AMY value to m/sec

    # Check for violations of EPW file standards
    epw_rule_violations = tmy.validate_against_epw_rules()
    if len(epw_rule_violations) > 0:
        raise Exception("EPW validation failed:\n" + "\n".join(epw_rule_violations))

    # Write new EPW file if no validation errors were found.
<<<<<<< HEAD
=======
    amy_epw_file_name = f"{tmy.country}_{tmy.state}_{tmy.city}.{tmy.station_number}_AMY_{year}.epw"
    amy_epw_file_name = amy_epw_file_name.replace(" ", "-")
    amy_epw_file_path = os.path.join(amy_epw_dir, amy_epw_file_name)
>>>>>>> ddc514a4
    tmy.write_epw(amy_epw_file_path)

    return amy_epw_file_path

def _set_noaa_df_columns(df:pd.DataFrame) -> pd.DataFrame:
    """Add headings to a NOAA ISD Lite formatted dataframe, and Drop columns for observations
    that won't be used in populating the EPW files.
    """
    list_of_columns = ["Year", "Month", "Day", "Hour", "Air_Temperature",
                       "Dew_Point_Temperature", "Sea_Level_Pressure", "Wind_Direction",
                       "Wind_Speed", "Sky_Condition_Total_Coverage_Code",
                       "Liquid_Precipitation_Depth_Dimension_1H", "Liquid_Precipitation_Depth_Dimension_6H"]
    df.columns = list_of_columns

    # Remove unnecessary columns
    df = df.drop(columns=[
        'Sky_Condition_Total_Coverage_Code',
        'Liquid_Precipitation_Depth_Dimension_1H',
        'Liquid_Precipitation_Depth_Dimension_6H'
    ])

    return df

def _create_timestamp_index_for_noaa_df(df:pd.DataFrame) -> pd.DataFrame:
    """Convert the year, month, day fields of a NOAA ISD Lite DataFrame into
    a timestamp and make that timestamp the index of the DataFrame
    :param df:
    :return:
    """
    df['timestamp'] = pd.to_datetime(pd.DataFrame({'year': df['Year'],
                                                     'month': df['Month'],
                                                     'day': df['Day'],
                                                     'hour': df['Hour']}))
    df = df.set_index('timestamp')

    # Remove unnecessary columns
    df = df.drop(columns=['Year', 'Month', 'Hour', 'Day'])

    return df

def _map_noaa_df_to_year(df, year):
    """Add headings to a NOAA ISD Lite formatted dataframe, convert year-month-day-hour columns to a timestamp,
    set the timestamp as index, and make sure each hour of the DF's range has a timestamp, regardless of whether
    there are any observations in that hour. Drop columns for observations that won't be used in populating the
    EPW files.

    The assumption of this function is that the dataframe ranges from the beginning of the year to some
    """
    # Create series of continuous timestamp values for that year
    all_timestamps = pd.date_range(str(year) + '-01-01 00:00:00', str(year) + '-12-31 23:00:00', freq='H')
    all_timestamps = pd.DataFrame(all_timestamps, columns=['timestamp'])

    # Merge to one dataframe containing all continuous timestamp values.
    df = pd.merge(all_timestamps, df, how='left', left_on='timestamp', right_index=True)
    df = df.set_index('timestamp')

    return df

def _handle_missing_values(
        df:pd.DataFrame, *, step, max_to_interpolate:int, max_to_impute:int,
        imputation_range, imputation_step, missing_values:list=None
):
    """
    Look for missing values in a DataFrame. If possible, the missing values will be
    populated in place, using one of two strategies:

    If the missing values are in a contiguous block up to the length defined by max_to_interpolate,
    the values will linearly interpolated using the previous and following values.

    Otherwise, if the missing values are in a contiguous block up to the length defined by
    max_to_impute, the values will be imputed by going back through the indices by
    imputation_range, then stepping through by step sizes defined by imputation_step
    until the index that is imputation_range ahead of the missing value is found, and
    averaging all values encountered. For example, assuming a dataframe indexed by timestamp,
    if imputation_range is two weeks and imputation_step is 24 hours, a missing value will
    be imputed by calculating the average value at the same time of day every day going back
    two weeks and forward two weeks from the missing row.

    Otherwise, if the DataFrame contains at least one contiguous block of missing values
    larger than max_to_impute, it will be left unchanged, and an Exception will be raised.

    :param df: The dataframe to be searched for missing values.
    :param step: The step size to use in considering whether the indexes of the dataframe are
      contiguous. If two indices are one step apart, they are neighbors in a contiguous block.
      Otherwise they do not belong to the same contiguous block.
    :param max_to_interpolate: The maximum length of contiguous block to treat with the
      interpolation strategy described above.
    :param max_to_impute: The maximum length of contiguous block to treat with the imputation
      strategy described above.
    :param imputation_range: The distance before and after a missing record that will be searched
      for values to average when imputing a missing value
    :param imputation_step: The step-size to use in finding values to impute from, as described
      in the imputation strategy above.
    :param missing_values: Values matching any value in this list will be treated as missing. If not
      passed, defaults to numpy.nan
    :return:
    """

    if missing_values is None:
        missing_values = [np.nan]

    def get_indices_to_replace(df, col_name):
        indices_to_replace = df.index[df[col_name].isna()].tolist()
        indices_to_replace = _split_list_into_contiguous_segments(
            indices_to_replace,
            step=step
        )
        return indices_to_replace

    # For simplicity's sake, set all missing values to NAN up front
    for col_name in df:
<<<<<<< HEAD
        df.loc[df[col_name].isin(missing_values), col_name] = _np.nan
=======
        df[col_name][df[col_name].isin(missing_values)] = np.nan
>>>>>>> ddc514a4

    for col_name in df:
        indices_to_replace = get_indices_to_replace(df, col_name)

        # There is no work to be done on this column if it has no missing data
        if len(indices_to_replace) == 0:
            continue

        # max(..., key=len) gives us the longest sequence, then we use len() to get that sequence's length
        max_sequence_length = len(max(indices_to_replace, key=len))

        # We raise an exception if a column has too many sequential missing rows; it's up to the calling
        # code to decide how we are going to handle records that can't be processed for this reason.
        if max_sequence_length > max_to_impute:
            raise Exception("The longest set of missing records for {} is {}, but the max allowed is {}".format(
                col_name, max_sequence_length, max_to_impute
            ))

        # We make two passes to fill in missing records: The first pass uses the imputation strategy described
        # in this function's doc comment to fill in any gaps that are larger than max_to_interpolate. That
        # pass leaves behind any sequences that are smaller than that limit, and also leaves behind the first
        # and last item in any imputed sequence, which are also interpolated (i.e. set to the average of the imputed
        # value and the observed value on either side) to smooth out the transition between computed and observed
        # values.
        for indices in indices_to_replace:
            # Any blocks within our interpolation limit are skipped - they'll be filled in by the interpolate()
            # call below
            if len(indices) <= max_to_interpolate:
                continue

            # We will perform imputation on all the elements in the chunk *except* for the first and last
            # ones, which will be interpolated to smooth out the transition between computed and observed values
            indices_to_impute = indices[1:-1]

            # Set each missing value to the average of all the values in the range extending from imputation_range
            # indices behind to imputation_range indices ahead, walking through that range in steps whose size are
            # set by imputation_step.
            for index_to_impute in indices_to_impute:
                replacement_value_index = index_to_impute - imputation_range
                replacement_values = []
                while replacement_value_index <= index_to_impute + imputation_range:
                    if replacement_value_index in df.index:
                        replacement_values.append(df[col_name][replacement_value_index])
                    replacement_value_index += imputation_step

                # Take the mean of the values pulled. Will ignore NaNs.
                df[col_name][index_to_impute] = pd.Series(replacement_values, dtype=np.float64).mean()

    # Perform interpolation on any remaining missing values. At this point we know that there are no
    # sequences larger than the max permitted for interpolation, because they would have been imputed
    # or caused an exception (if larger than the imputation limit), so we can just call interpolate()
    # on anything that is still missing.
    df.interpolate(inplace=True)

def _split_list_into_contiguous_segments(l:list, step):
    """
    Given a list, will return a new list of lists, where each of the inner lists is one block of contiguous
    values from the original list.

    Example: split_list_into_contiguous_segments([1, 2, 5, 6, 7, 9, 11], 1) =>
    [
        [1, 2],
        [5, 6, 7],
        [9],
        [11]
    ]

    :param l: The list to split. The values in this list must be of the same type as step_size, and must
      be of a type allowing sorting, as well as addition, such that you would expect some list item added to
      step_size to produce another valid list value. If the list contains duplicate entries, the duplicates
      will be removed.
    :param step: Items in the list that differ from one another by this amount will be considered
      neighbors in a contiguous segment.
    :return:
    """

    # Ensure the list is sorted and remove any duplicates
    l = list(set(l))
    l.sort()

    segments = []
    cur_segment = []
    prev_val = None
    for val in l:
        if prev_val is not None and val - step != prev_val:
            segments.append(cur_segment)
            cur_segment = [val]
        else:
            cur_segment.append(val)
        prev_val = val
    if len(cur_segment) > 0:
        segments.append(cur_segment)

    return segments

def _convert_sea_level_pressure_to_station_pressure(Pa, h_m) -> object:
    """Return the atmospheric station pressure in Pa given sea level pressure in hPa*10 and station elevation in m."""

    # convert (or keep) pressure and elevation inputs as floats
    Pa = float(Pa)
    h_m = float(h_m)

    # convert from hectopascals*10 to inHg
    Pa_inHg = Pa/10 * 0.029529983071445

    # calculate station pressure according to formula from https://www.weather.gov/epz/wxcalc_stationpressure
    Pstn_inHg = Pa_inHg * ((288 - 0.0065*h_m)/288)**5.2561

    # convert from inHg to Pa
    Pstn = Pstn_inHg * 3386.389

    return Pstn<|MERGE_RESOLUTION|>--- conflicted
+++ resolved
@@ -4,25 +4,18 @@
 from ._files_dir import _files_dir
 from .analyze_noaa_isd_lite_file import analyze_noaa_isd_lite_file
 
-<<<<<<< HEAD
-import tempfile as _tempfile
-import pandas as _pd
-import numpy as _np
-import os as _os
-from typing import Tuple
-=======
 import tempfile
 import pandas as pd
 import numpy as np
 import os
->>>>>>> ddc514a4
+from typing import Tuple
 
 from ._logging import _logger
 
 # We buffer this path so that we don't create tons of temporary directories if the function is called many
 # times, and so that calling it multiple times with the same WMO/year combination won't result in the same
 # file being generated multiple times.
-_tempdir_amy_epw = _tempfile.mkdtemp()
+_tempdir_amy_epw = tempfile.mkdtemp()
 
 def create_amy_epw_file(
         wmo_index:int,
@@ -68,17 +61,8 @@
     :return: The absolute path of the generated AMY EPW file
     """
 
-<<<<<<< HEAD
     if amy_dir is not None and amy_files is not None:
         raise Exception("It is not possible to specify both amy_dir and amy_files")
-=======
-    def get_tempdir(key:str) -> str:
-        """Helper function to get a temporary directory for any of this function's optional directory paths"""
-        global _tempdirs
-        if _tempdirs[key] is None:
-            _tempdirs[key] = tempfile.mkdtemp()
-        return _tempdirs[key]
->>>>>>> ddc514a4
 
     if amy_epw_dir is None:
         global _tempdir_amy_epw
@@ -90,13 +74,13 @@
     # we will fall back to a generated temporary directory.
     if amy_files is not None:
         for p in amy_files:
-            if not _os.path.exists(p):
+            if not os.path.exists(p):
                 raise Exception(f'Path {p} does not exist')
 
         amy_file_path, amy_next_year_file_path = amy_files
     else:
         if amy_dir is None:
-            amy_dir = _os.path.join(_files_dir, "noaa_isd_lite_files")
+            amy_dir = os.path.join(_files_dir, "noaa_isd_lite_files")
             _logger.debug(f"No amy_dir was specified - downloaded AMY files will be stored in the default location at {amy_dir}")
 
         amy_file_path = get_noaa_isd_lite_file(wmo_index, year, amy_dir)
@@ -113,9 +97,9 @@
 
     amy_epw_file_name = f"{tmy.country}_{tmy.state}_{tmy.city}.{tmy.station_number}_AMY_{year}.epw"
     amy_epw_file_name = amy_epw_file_name.replace(" ", "-")
-    amy_epw_file_path = _os.path.join(amy_epw_dir, amy_epw_file_name)
-
-    if _os.path.exists(amy_epw_file_path):
+    amy_epw_file_path = os.path.join(amy_epw_dir, amy_epw_file_name)
+
+    if os.path.exists(amy_epw_file_path):
         _logger.debug(f"File already exists at {amy_epw_file_path}, so a new one won't be generated.")
         return amy_epw_file_path
 
@@ -168,12 +152,6 @@
         raise Exception("EPW validation failed:\n" + "\n".join(epw_rule_violations))
 
     # Write new EPW file if no validation errors were found.
-<<<<<<< HEAD
-=======
-    amy_epw_file_name = f"{tmy.country}_{tmy.state}_{tmy.city}.{tmy.station_number}_AMY_{year}.epw"
-    amy_epw_file_name = amy_epw_file_name.replace(" ", "-")
-    amy_epw_file_path = os.path.join(amy_epw_dir, amy_epw_file_name)
->>>>>>> ddc514a4
     tmy.write_epw(amy_epw_file_path)
 
     return amy_epw_file_path
@@ -285,11 +263,7 @@
 
     # For simplicity's sake, set all missing values to NAN up front
     for col_name in df:
-<<<<<<< HEAD
         df.loc[df[col_name].isin(missing_values), col_name] = _np.nan
-=======
-        df[col_name][df[col_name].isin(missing_values)] = np.nan
->>>>>>> ddc514a4
 
     for col_name in df:
         indices_to_replace = get_indices_to_replace(df, col_name)
