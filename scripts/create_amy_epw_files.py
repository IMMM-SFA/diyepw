import os
import glob
import numpy as np
import pandas as pd
import argparse
import diyepw

####################################################################################################################
# Clean NOAA ISD Lite dataframe
####################################################################################################################

def clean_noaa_df(df):
    """Add headings to a NOAA ISD Lite formatted dataframe, convert year-month-day-hour columns to a timestamp,
    set the timestamp as index, and make sure each hour of the year has a timestamp, regardless of whether there are
    any observations in that hour. Drop columns for observations that won't be used in populating the EPW files.
    (Caution: only designed to process non-leap years.)"""

    # Assign column headings according to NOAA ISD Lite information.
    list_of_columns = ["Year", "Month", "Day", "Hour", "Air_Temperature",
                       "Dew_Point_Temperature", "Sea_Level_Pressure", "Wind_Direction",
                       "Wind_Speed", "Sky_Condition_Total_Coverage_Code",
                       "Liquid_Precipitation_Depth_Dimension_1H", "Liquid_Precipitation_Depth_Dimension_6H"]
    df.columns = list_of_columns
    df_year = str(df['Year'][0])  # Year is the same for all entries, so just get one

    # Take year-month-day-hour columns and convert to datetime stamps.
    df['obs_timestamps'] = pd.to_datetime(pd.DataFrame({'year': df['Year'],
                                                        'month': df['Month'],
                                                        'day': df['Day'],
                                                        'hour': df['Hour']}))

    # Remove unnecessary year, month, day, hour columns and columns for variables not used to fill EPW.
    df = df.drop(columns=['Year', 'Month', 'Day', 'Hour', 'Sky_Condition_Total_Coverage_Code',
                          'Liquid_Precipitation_Depth_Dimension_1H', 'Liquid_Precipitation_Depth_Dimension_6H'])

    # Create series of continuous timestamp values for that year
    all_timestamps = pd.date_range(df_year + '-01-01 00:00:00', df_year + '-12-31 23:00:00', freq='H')

    # Merge to one dataframe containing all continuous timestamp values.
    all_timestamps = pd.DataFrame(all_timestamps, columns=['timestamp'])
    df = pd.merge(all_timestamps, df, how='left', left_on='timestamp', right_on='obs_timestamps')
    df = df.drop(columns=['obs_timestamps'])

    # Set timestamps as index.
    df = df.set_index('timestamp')

    # Return the cleaned data frame.
    return df


####################################################################################################################
# Convert sea level pressure from NOAA ISD Lite data to station pressure
####################################################################################################################

def convert_to_station_pressure(Pa, h_m) -> object:
    """Return the atmospheric station pressure in Pa given sea level pressure in hPa*10 and station elevation in m."""

    # convert (or keep) pressure and elevation inputs as floats
    Pa = float(Pa)
    h_m = float(h_m)

    # convert from hectopascals*10 to inHg
    Pa_inHg = Pa/10 * 0.029529983071445

    # calculate station pressure according to formula from https://www.weather.gov/epz/wxcalc_stationpressure
    Pstn_inHg = Pa_inHg * ((288 - 0.0065*h_m)/288)**5.2561

    # convert from inHg to Pa
    Pstn = Pstn_inHg * 3386.389

    # The valid value check here has been commented out as the values are now checked separately below.
    # # If the calculated atmospheric station pressure is outside the EPW limits
    # if (Pstn < 31000) or (Pstn > 120000):
    #     # per EPW data dictionary:
    #     # https://bigladdersoftware.com/epx/docs/8-3/auxiliary-programs/energyplus-weather-file-epw-data-dictionary.html
    #
    #     # print('Station pressure outside of EPW bounds: min 31000, max 120000 \nCalculated pressure in Pa: ' + str(Pstn)
    #     #       + '\nStation_year: ' + station_year + '\nNOAA pressure in hectopascals: ' + str(Pa))
    #
    #     # Assign the missing value for EPW-formatted files for atmospheric station pressure.
    #     Pstn = 999999

    return Pstn


<<<<<<< HEAD
=======
# from https://github.com/SSESLab/laf/blob/master/LAF.py
####################################################################################################################
# Read file
####################################################################################################################
def read_datafile(file_name, skiplines):
    data = np.genfromtxt(file_name, delimiter=',', skip_header=skiplines)
    return data


# adapted from https://github.com/SSESLab/laf/blob/master/LAF.py
####################################################################################################################
# Read TMY3 file
####################################################################################################################
def read_tmy3(tmy3_name):
    if len(tmy3_name) > 0:
        ############################
        # Read TMY3 header
        ############################
        f = open(tmy3_name)
        global header
        header = []
        for i in range(0, 8):
            line = f.readline()
            header.append(line)
        f.close()

        f2 = open(tmy3_name, 'rt')
        first_line = next(csv.reader(f2))
        for i in range(0, 4):
            next(csv.reader(f2))
        comm_line = next(csv.reader(f2))
        f2.close()
        #
        global lat, long, DS, City, State, Country, elev, comm1, tz, refy
        lat = first_line[6]
        long = first_line[7]
        DS = 'NOAA_TMY3' # Data Source and Uncertainty Flags
        City = first_line[1]
        State = first_line[2]
        Country = first_line[3]
        # WMO field in EPW corresponds to station_number_string
        elev = first_line[9] # station elevation in meters
        comm1 = comm_line[1]
        tz = first_line[8] # time zone relative to GMT
        ############################
        # Read TMY3 data
        ############################
        data = read_datafile(tmy3_name, 8)
        global Y, M, D, HH, MM, Tdb, Tdew, RH, Patm, ExHorRad, ExDirNormRad, HorIR, GHRad, DNRad, DHRad, GHIll, DNIll, DHIll
        global HorIR, GHRad, GHIll, DNIll, DHIll, ZenLum, Wdir, Wspeed, TotSkyCover, OpSkyCover, Visib, CeilH, PrecWater
        global AerOptDepth, SnowDepth, DSLS, Albedo, LiqPrecDepth, LiqPrecQuant, PresWeathObs, PresWeathCodes

        Y = data[:, 0]
        M = data[:, 1]
        D = data[:, 2]
        HH = data[:, 3]
        MM = data[:, 4]
        Tdb = data[:, 6]
        Tdew = data[:, 7]
        RH = data[:, 8]
        Patm = data[:, 9]
        ExHorRad = data[:, 10]
        ExDirNormRad = data[:, 11]
        HorIR = data[:, 12]
        GHRad = data[:, 13]
        DNRad = data[:, 14]
        DHRad = data[:, 15]
        GHIll = data[:, 16]
        DNIll = data[:, 17]
        DHIll = data[:, 18]
        ZenLum = data[:, 19]
        Wdir = data[:, 20]
        Wspeed = data[:, 21]
        TotSkyCover = data[:, 22]
        OpSkyCover = data[:, 23]
        Visib = data[:, 24]
        CeilH = data[:, 25]
        PresWeathObs = data[:, 26]
        PresWeathCodes = data[:, 27]
        PrecWater = data[:, 28]
        AerOptDepth = data[:, 29]
        SnowDepth = data[:, 30]
        DSLS = data[:, 31]
        Albedo = data[:, 32]
        LiqPrecDepth = data[:, 33]
        LiqPrecQuant = data[:, 34]
        ############################
        # Date/Time vector
        ############################
        global DateTime
        DateTime = []
        for i in range(0, 8760):
            dt = str(int(Y[i])) + '/' + str(int(M[i])) + '/' + str(int(D[i])) + ' - ' + str(int(HH[i])) + ':' + \
                 str(int(MM[i])) + ':00'
            DateTime.append(dt)
        ############################


# adapted from https://github.com/SSESLab/laf/blob/master/LAF.py
####################################################################################################################
# Write new EPW file
####################################################################################################################
def write_epw(save_path):
    filename_epw = '/' + Country + '_' + State + '_' + City + '.' + station_number_string + '_AMY_' + \
             year_string + '.epw'
    filename_epw = filename_epw.replace(' ', '-')
    OPFILE = save_path + filename_epw
    ofile = open(OPFILE, 'w', newline='')
    line1 = 'LOCATION,' + City + ',' + State + ',' + Country + ',customized weather file,' + station_number_string + \
            ',' + str(lat) + ',' + str(long) + ',' + str(tz) + ',' + str(elev) + '\n'
    ofile.write(line1)
    ofile.write(header[1])
    ofile.write(header[2])
    ofile.write(header[3])
    ofile.write(header[4])
    ofile.write('COMMENTS 1, ' + str(comm1) + '\n')
    # ofile.write(header[6])
    ofile.write('COMMENTS 2, TMY3 data from energyplus.net/weather supplemented with NOAA ISD Lite data from '
                'https://www1.ncdc.noaa.gov/pub/data/noaa/isd-lite/ for an actual meteorological year (AMY)\n')
    ofile.write('DATA PERIODS,1,1,Data,' + day_name + ', 1/1, 12/31\n')
    #
    writer = csv.writer(ofile, delimiter=',')
    #
    for i in range(0, 8760):
        row = [int(Y[i]), int(M[i]), int(D[i]), int(HH[i]), int(MM[i]), DS,
               Tdb[i], Tdew[i], RH[i], Patm[i], ExHorRad[i], ExDirNormRad[i], HorIR[i],
               GHRad[i], DNRad[i], DHRad[i], GHIll[i], DNIll[i], DHIll[i], ZenLum[i],
               Wdir[i], Wspeed[i], TotSkyCover[i], OpSkyCover[i], Visib[i], CeilH[i],
               PresWeathObs[i], PresWeathCodes[i], PrecWater[i], AerOptDepth[i], SnowDepth[i],
               DSLS[i], Albedo[i], LiqPrecDepth[i], LiqPrecQuant[i]]
        writer.writerow(row)
    ofile.close()

def split_list_into_contiguous_segments(l:list, step):
    """
    Given a list, will return a new list of lists, where each of the inner lists is one block of contiguous
    values from the original list.

    Example: split_list_into_contiguous_segments([1, 2, 5, 6, 7, 9, 11], 1) =>
    [
        [1, 2],
        [5, 6, 7],
        [9],
        [11]
    ]

    :param l: The list to split. The values in this list must be of the same type as step_size, and must
      be of a type allowing sorting, as well as addition, such that you would expect some list item added to
      step_size to produce another valid list value. If the list contains duplicate entries, the duplicates
      will be removed.
    :param step: Items in the list that differ from one another by this amount will be considered
      neighbors in a contiguous segment.
    :return:
    """

    # Ensure the list is sorted and remove any duplicates
    l = list(set(l))
    l.sort()

    segments = []
    cur_segment = []
    prev_val = None
    for val in l:
        if prev_val is not None and val - step != prev_val:
            segments.append(cur_segment)
            cur_segment = [val]
        else:
            cur_segment.append(val)
        prev_val = val
    if len(cur_segment) > 0:
        segments.append(cur_segment)

    return segments

def handle_missing_values(
        df:pd.DataFrame, *, step, max_to_interpolate:int, max_to_impute:int,
        imputation_range, imputation_step, missing_values:list=[np.nan]
):
    """
    Look for missing values in a DataFrame. If possible, the missing values will be
    populated in place, using one of two strategies:

    If the missing values are in a contiguous block up to the length defined by max_to_interpolate,
    the values will linearly interpolated using the previous and following values.

    Otherwise, if the missing values are in a contiguous block up to the length defined by
    max_to_impute, the values will be imputed by going back through the indices by
    imputation_range, then stepping through by step sizes defined by imputation_step
    until the index that is imputation_range ahead of the missing value is found, and
    averaging all values encountered. For example, assuming a dataframe indexed by timestamp,
    if imputation_range is two weeks and imputation_step is 24 hours, a missing value will
    be imputed by calculating the average value at the same time of day every day going back
    two weeks and forward two weeks from the missing row.

    Otherwise, if the DataFrame contains at least one contiguous block of missing values
    larger than max_to_impute, it will be left unchanged, and an Exception will be raised.

    :param df: The dataframe to be searched for missing values.
    :param step: The step size to use in considering whether the indexes of the dataframe are
      contiguous. If two indices are one step apart, they are neighbors in a contiguous block.
      Otherwise they do not belong to the same contiguous block.
    :param max_to_interpolate: The maximum length of contiguous block to treat with the
      interpolation strategy described above.
    :param max_to_impute: The maximum length of contiguous block to treat with the imputation
      strategy described above.
    :param imputation_range: The distance before and after a missing record that will be searched
      for values to average when imputing a missing value
    :param imputation_step: The step-size to use in finding values to impute from, as described
      in the imputation strategy above.
    :param missing_values: Values matching any value in this list will be treated as missing.
    :return:
    """

    def get_indices_to_replace(df, col_name):
        indices_to_replace = df.index[df[col_name].isna()].tolist()
        indices_to_replace = split_list_into_contiguous_segments(
            indices_to_replace,
            step=step
        )
        return indices_to_replace

    # For simplicity's sake, set all missing values to NAN up front
    for col_name in df:
        df[col_name][df[col_name].isin(missing_values)] = np.nan

    for col_name in df:
        indices_to_replace = get_indices_to_replace(df, col_name)

        # There is no work to be done on this column if it has no missing data
        if len(indices_to_replace) == 0:
            continue

        # max(..., key=len) gives us the longest sequence, then we use len() to get that sequence's length
        max_sequence_length = len(max(indices_to_replace, key=len))

        # We raise an exception if a column has too many sequential missing rows; it's up to the calling
        # code to decide how we are going to handle records that can't be processed for this reason.
        if max_sequence_length > args.max_records_to_impute:
            # TODO: Add information about these files to outputs/create_amy_epw_files/no_epw_created.csv
            raise Exception("The longest set of missing records for {} is {}, but the max allowed is {}".format(
                col_name, max_sequence_length, max_to_impute
            ))

        # We make two passes to fill in missing records: The first pass uses the imputation strategy described
        # in this function's doc comment to fill in any gaps that are larger than max_to_interpolate. That
        # pass leaves behind any sequences that are smaller than that limit, and also leaves behind the first
        # and last item in any imputed sequence, which are also interpolated (i.e. set to the average of the imputed
        # value and the observed value on either side) to smooth out the transition between computed and observed
        # values.
        for indices in indices_to_replace:
            # Any blocks within our interpolation limit are skipped - they'll be filled in by the interpolate()
            # call below
            if len(indices) <= max_to_interpolate:
                continue

            # We will perform imputation on all the elements in the chunk *except* for the first and last
            # ones, which will be interpolated to smooth out the transition between computed and observed values
            indices_to_impute = indices[1:-1]

            # Set each missing value to the average of all the values in the range extending from imputation_range
            # indices behind to imputation_range indices ahead, walking through that range in steps whose size are
            # set by imputation_step.
            for index_to_impute in indices_to_impute:
                replacement_value_index = index_to_impute - imputation_range
                replacement_values = []
                while replacement_value_index <= index_to_impute + imputation_range:
                    if replacement_value_index in df.index:
                        replacement_values.append(df[col_name][replacement_value_index])
                    replacement_value_index += imputation_step

                # Take the mean of the values pulled. Will ignore NaNs.
                df[col_name][index_to_impute] = pd.Series(replacement_values, dtype=np.float64).mean()

    # Perform interpolation on any remaining missing values. At this point we know that there are no
    # sequences larger than the max permitted for interpolation, because they would have been imputed
    # or caused an exception (if larger than the imputation limit), so we can just call interpolate()
    # on anything that is still missing.
    df.interpolate(inplace=True)

>>>>>>> 42aa74b0
####################################################################################################################
# START
####################################################################################################################

# Set relative path for where new EPW files should be saved.
amy_epw_file_out_path = '../outputs/AMY_combined_NOAA_TMY3_EPW'

# Set relative path for non-EPW output items produced by this script.
create_out_path  = '../outputs/create_amy_epw_files_output'

# Provide the relative path to list of WMO stations for which new AMY EPW files should be created.
path_to_station_list = '../outputs/analyze_noaa_data_output/files_to_convert.csv'

parser = argparse.ArgumentParser(
    description=f"""
        Generate epw files based on the files generated by unpack_noaa_data.py and analyze_noaa_data.py, which must
        be called prior to this script. The generated files will be written to {amy_epw_file_out_path}
    """
)
parser.add_argument('--max-records-to-interpolate',
                    default=6,
                    type=int,
                    help="""The maximum number of consecutive records to interpolate. See the documentation of the
                            pandas.DataFrame.interpolate() method's "limit" argument for more details. Basically,
                            if fields are missing, those missing values will be set to a value interpolated linearly
                            using the values of the fields immediately preceding and following the missing field(s).
                            If a sequence of fields longer than this argument is encountered, only this maximum number
                            of values will be interpolated, and the remaining set of missing fields will be imputed
                            by averaging the ."""
                    )

parser.add_argument('--max-records-to-impute',
                    default=48,
                    type=int,
                    help="""The maximum number of records to impute. For groups of missing records larger than the
                            limit set by --max-records-to-interpolate, we replace the missing values using the
                            average of the values two weeks prior and two weeks after the missing value. However, if
                            there are more missing records after interpolation than this limit (i.e. if a group of
                            missing records is larger than --max-records-to-interpolate PLUS --max-records-to-impute)
                            then the file will be discarded. Information about discarded files can be found in
                            outputs/create_amy_epw_files/no_epw_created.csv""")
args = parser.parse_args()

# Read in list of WMO stations for which new AMY EPW files should be created.
station_list = pd.read_csv(path_to_station_list)
station_list = station_list[station_list.columns[0]]

# TODO: should maybe wrap this in an if statement to confirm that station_list is pointing to something
print('Read in station list.')

# Initialize the df to hold station-years for files that violate EnergyPlus valid value criteria.
epw_max_or_min_violations = pd.DataFrame(columns=['file',
                                                  'weather_variable',
                                                  'max_or_min',
                                                  'limit_value',
                                                  'extreme_observed_value'])
epw_counter = 0

# Initialize the df to hold station-years for NOAA files that were not converted to an EPW.
no_epw = pd.DataFrame(columns=['file'])
no_counter = 0

# Iterate through stations in the list.
for idx, station_year in enumerate(station_list, start=1):

    print("Processing", station_year, "(", idx, "/", len(station_list),  ")")

    try:

        # Grab the relative path to the unpacked NOAA AMY file for the station.
        noaa_amy_info_path = os.path.join('../outputs/NOAA_AMY', station_year)

        # Grab the station number from the station_year string.
        station_number_string = station_year.split("-")[0]

        # Grab the year from the station_year string.
        year_string = station_year.split("-")[-1]

        # Convert year to float
        year = float(year_string)

        # Grab the relative path to the EPW file corresponding to that station.
        tmy3_epw_file_path = glob.glob('../inputs/Energy_Plus_TMY3_EPW/*.'
                                       + station_number_string + '_TMY3.epw')
        tmy3_epw_file_path = tmy3_epw_file_path[0]

        # Read in the NOAA AMY file for the station.
        noaa_df = pd.read_csv(noaa_amy_info_path,
                              delim_whitespace=True,
                              header=None)

        # Clean the NOAA AMY data frame for the year of interest.
        noaa_df = clean_noaa_df(noaa_df)

        # Save the first timestamp for that year.
        start_timestamp = noaa_df.index[0]

        # Read in the corresponding TMY3 EPW file.
        tmy = diyepw.TypicalMeteorologicalYear.from_tmy3_file(tmy3_epw_file_path)

        # Identify the time zone shift as an integer.
        tz_shift = int(float(tz))

        # Identify the number of time steps to be obtained from the subsequent year's NOAA file.
        abs_time_steps = abs(tz_shift)

        # Identify the name of the subsequent year's NOAA file.
        year_s_string = str(int(year) + 1)

        # Grab the relative path to the NOAA AMY file for the subsequent year.
        glob_string = '../outputs/NOAA_AMY/' + station_number_string + '*' + year_s_string
        noaa_amy_s_info_path = glob.glob(glob_string)
        if len(noaa_amy_s_info_path) == 0:
            raise Exception("Couldn't load subsequent year's data: no file was found matching '" + glob_string + "'")
        noaa_amy_s_info_path = noaa_amy_s_info_path[0]

        # Read in the NOAA AMY file for the station for the subsequent year.
        noaa_df_s = pd.read_csv(noaa_amy_s_info_path,
                              delim_whitespace=True,
                              header=None)

        # Clean the NOAA AMY data frame for the subsequent year.
        noaa_df_s = clean_noaa_df(noaa_df_s)

        # Grab the appropriate number of time steps for the subsequent year.
        # TODO: Don't need to process all of these time steps in clean_noaa_df function.
        noaa_df_s = noaa_df_s.head(abs_time_steps)

        # Append the NOAA dataframe for the subsequent year to the dataframe for the year of interest.
        noaa_df = noaa_df.append(noaa_df_s)

        # Shift the timestamp (index) to match the time zone of the WMO station.
        noaa_df = noaa_df.shift(periods=tz_shift, freq='H')

        # Remove time steps that aren't applicable to the year of interest
        noaa_df = noaa_df[noaa_df.index >= start_timestamp]

        handle_missing_values(
            noaa_df,
            step=pd.Timedelta("1h"),
            max_to_interpolate=args.max_records_to_interpolate,
            max_to_impute=args.max_records_to_impute,
            imputation_range=pd.Timedelta("2w"),
            imputation_step=pd.Timedelta("1d"),
            missing_values=[np.nan, -9999.]
        )

        # Convert air (dry bulb) temperature in NOAA df to degrees C.
        noaa_df['Air_Temperature'] = noaa_df['Air_Temperature'] / 10

        # Convert dew point temperature in NOAA df to degrees C.
        noaa_df['Dew_Point_Temperature'] = noaa_df['Dew_Point_Temperature'] / 10

        # Initialize new column for station pressure (not strictly necessary)
        noaa_df['Station_Pressure'] = None

        # Convert sea level pressure in NOAA df to atmospheric station pressure in Pa.
        for index in noaa_df.index:
            stp = convert_to_station_pressure(noaa_df['Sea_Level_Pressure'][index], elev)
            noaa_df.loc[index, 'Station_Pressure'] = stp

        # Remove unnecessary sea level pressure column from NOAA df.
        noaa_df = noaa_df.drop(columns=['Sea_Level_Pressure'])

        # Convert wind speed in NOAA df to m/s.
        noaa_df['Wind_Speed'] = noaa_df['Wind_Speed'] / 10

        # Change year to the AMY value
        for i, val in enumerate(Y):
             Y[i] = year

        # Change the dry bulb temperature to the AMY values.
        Tdb_new = noaa_df['Air_Temperature'].array
        for i, val in enumerate(Tdb):
            Tdb[i] = Tdb_new[i]

        # Change the dew point temperature to the AMY values.
        Tdew_new = noaa_df['Dew_Point_Temperature'].array
        for i, val in enumerate(Tdew):
            Tdew[i] = Tdew_new[i]

        # Change the pressure to the AMY values.
        Patm_new = noaa_df['Station_Pressure'].array
        for i, val in enumerate(Patm):
            Patm[i] = Patm_new[i]

        # Change the wind direction to the AMY values.
        Wdir_new = noaa_df['Wind_Direction'].array
        for i, val in enumerate(Wdir):
            Wdir[i] = Wdir_new[i]

        # Change the wind speed to the AMY values.
        Wspeed_new = noaa_df['Wind_Speed'].array
        for i, val in enumerate(Wspeed):
            Wspeed[i] = Wspeed_new[i]

        # Output information about any files that have values that will fail the EPW maximum/minimum criteria.
        # TODO: Write function to do these checks with a dictionary & append call
        if Tdb.min() < -70:
            epw_max_or_min_violations.loc[epw_counter, 'file'] = station_year
            epw_max_or_min_violations.loc[epw_counter, 'weather_variable'] = 'Tdb'
            epw_max_or_min_violations.loc[epw_counter, 'max_or_min'] = 'min'
            epw_max_or_min_violations.loc[epw_counter, 'limit_value'] = -70
            epw_max_or_min_violations.loc[epw_counter, 'extreme_observed_value'] = Tdb.min()
            epw_counter += 1
        if Tdb.max() > 70:
            epw_max_or_min_violations.loc[epw_counter, 'file'] = station_year
            epw_max_or_min_violations.loc[epw_counter, 'weather_variable'] = 'Tdb'
            epw_max_or_min_violations.loc[epw_counter, 'max_or_min'] = 'max'
            epw_max_or_min_violations.loc[epw_counter, 'limit_value'] = 70
            epw_max_or_min_violations.loc[epw_counter, 'extreme_observed_value'] = Tdb.max()
            epw_counter += 1
        if Tdew.min() < -70:
            epw_max_or_min_violations.loc[epw_counter, 'file'] = station_year
            epw_max_or_min_violations.loc[epw_counter, 'weather_variable'] = 'Tdew'
            epw_max_or_min_violations.loc[epw_counter, 'max_or_min'] = 'min'
            epw_max_or_min_violations.loc[epw_counter, 'limit_value'] = -70
            epw_max_or_min_violations.loc[epw_counter, 'extreme_observed_value'] = Tdew.min()
            epw_counter += 1
        if Tdew.max() > 70:
            epw_max_or_min_violations.loc[epw_counter, 'file'] = station_year
            epw_max_or_min_violations.loc[epw_counter, 'weather_variable'] = 'Tdew'
            epw_max_or_min_violations.loc[epw_counter, 'max_or_min'] = 'max'
            epw_max_or_min_violations.loc[epw_counter, 'limit_value'] = 70
            epw_max_or_min_violations.loc[epw_counter, 'extreme_observed_value'] = Tdew.max()
            epw_counter += 1
        if Patm.min() < 31000:
            epw_max_or_min_violations.loc[epw_counter, 'file'] = station_year
            epw_max_or_min_violations.loc[epw_counter, 'weather_variable'] = 'Patm'
            epw_max_or_min_violations.loc[epw_counter, 'max_or_min'] = 'min'
            epw_max_or_min_violations.loc[epw_counter, 'limit_value'] = 31000
            epw_max_or_min_violations.loc[epw_counter, 'extreme_observed_value'] = Patm.min()
            epw_counter += 1
        if Patm.max() > 120000:
            epw_max_or_min_violations.loc[epw_counter, 'file'] = station_year
            epw_max_or_min_violations.loc[epw_counter, 'weather_variable'] = 'Patm'
            epw_max_or_min_violations.loc[epw_counter, 'max_or_min'] = 'max'
            epw_max_or_min_violations.loc[epw_counter, 'limit_value'] = 120000
            epw_max_or_min_violations.loc[epw_counter, 'extreme_observed_value'] = Patm.max()
            epw_counter += 1
        if Wspeed.min() < 0:
            epw_max_or_min_violations.loc[epw_counter, 'file'] = station_year
            epw_max_or_min_violations.loc[epw_counter, 'weather_variable'] = 'Wspeed'
            epw_max_or_min_violations.loc[epw_counter, 'max_or_min'] = 'min'
            epw_max_or_min_violations.loc[epw_counter, 'limit_value'] = 0
            epw_max_or_min_violations.loc[epw_counter, 'extreme_observed_value'] = Wspeed.min()
            epw_counter += 1
        if Wspeed.max() > 40:
            epw_max_or_min_violations.loc[epw_counter, 'file'] = station_year
            epw_max_or_min_violations.loc[epw_counter, 'weather_variable'] = 'Wspeed'
            epw_max_or_min_violations.loc[epw_counter, 'max_or_min'] = 'max'
            epw_max_or_min_violations.loc[epw_counter, 'limit_value'] = 40
            epw_max_or_min_violations.loc[epw_counter, 'extreme_observed_value'] = Wspeed.max()
            epw_counter += 1
        if Wdir.min() < 0:
            epw_max_or_min_violations.loc[epw_counter, 'file'] = station_year
            epw_max_or_min_violations.loc[epw_counter, 'weather_variable'] = 'Wdir'
            epw_max_or_min_violations.loc[epw_counter, 'max_or_min'] = 'min'
            epw_max_or_min_violations.loc[epw_counter, 'limit_value'] = 0
            epw_max_or_min_violations.loc[epw_counter, 'extreme_observed_value'] = Wdir.min()
            epw_counter += 1
        if Wdir.max() > 360:
            epw_max_or_min_violations.loc[epw_counter, 'file'] = station_year
            epw_max_or_min_violations.loc[epw_counter, 'weather_variable'] = 'Wdir'
            epw_max_or_min_violations.loc[epw_counter, 'max_or_min'] = 'max'
            epw_max_or_min_violations.loc[epw_counter, 'limit_value'] = 360
            epw_max_or_min_violations.loc[epw_counter, 'extreme_observed_value'] = Wdir.max()
            epw_counter += 1

        # Grab the correct day of week to be written to the epw file
        day_dict = {0: 'Monday', 1: 'Tuesday', 2: 'Wednesday', 3: 'Thursday', 4: 'Friday', 5: 'Saturday', 6: 'Sunday'}
        day1 = pd.Series(noaa_df.first_valid_index())
        day_number = day1.dt.dayofweek[0]
        day_name = day_dict[day_number]

        # Write new EPW file.
        write_epw(amy_epw_file_out_path)

    except Exception as e:
        # Do the following if unable to complete the above process and convert to CSV.
        # TODO add in something to return the error
        no_epw.loc[no_counter, 'file'] = station_year
        no_counter += 1
        print('Problem processing: ' + station_year + ': ' + str(e))

# Write CSV of any NOAA files that were not processed into an EPW file.
if not no_epw.empty:
    no_epw.to_csv(create_out_path + '/no_epw_created.csv', index=False)
else:
    print('All files were converted to EPWs.')

# Write CSV of any files that have values that will fail the EPW maximum/minimum criteria.
if not epw_max_or_min_violations.empty:
    epw_max_or_min_violations.to_csv(create_out_path + '/epw_max_or_min_violations.csv', index=False)
else:
    print('No files were found to have issues with EPW maximum or minimum values.')

print('All files are processed. See create_amy_files_output in this directory for any issues.')<|MERGE_RESOLUTION|>--- conflicted
+++ resolved
@@ -82,141 +82,6 @@
 
     return Pstn
 
-
-<<<<<<< HEAD
-=======
-# from https://github.com/SSESLab/laf/blob/master/LAF.py
-####################################################################################################################
-# Read file
-####################################################################################################################
-def read_datafile(file_name, skiplines):
-    data = np.genfromtxt(file_name, delimiter=',', skip_header=skiplines)
-    return data
-
-
-# adapted from https://github.com/SSESLab/laf/blob/master/LAF.py
-####################################################################################################################
-# Read TMY3 file
-####################################################################################################################
-def read_tmy3(tmy3_name):
-    if len(tmy3_name) > 0:
-        ############################
-        # Read TMY3 header
-        ############################
-        f = open(tmy3_name)
-        global header
-        header = []
-        for i in range(0, 8):
-            line = f.readline()
-            header.append(line)
-        f.close()
-
-        f2 = open(tmy3_name, 'rt')
-        first_line = next(csv.reader(f2))
-        for i in range(0, 4):
-            next(csv.reader(f2))
-        comm_line = next(csv.reader(f2))
-        f2.close()
-        #
-        global lat, long, DS, City, State, Country, elev, comm1, tz, refy
-        lat = first_line[6]
-        long = first_line[7]
-        DS = 'NOAA_TMY3' # Data Source and Uncertainty Flags
-        City = first_line[1]
-        State = first_line[2]
-        Country = first_line[3]
-        # WMO field in EPW corresponds to station_number_string
-        elev = first_line[9] # station elevation in meters
-        comm1 = comm_line[1]
-        tz = first_line[8] # time zone relative to GMT
-        ############################
-        # Read TMY3 data
-        ############################
-        data = read_datafile(tmy3_name, 8)
-        global Y, M, D, HH, MM, Tdb, Tdew, RH, Patm, ExHorRad, ExDirNormRad, HorIR, GHRad, DNRad, DHRad, GHIll, DNIll, DHIll
-        global HorIR, GHRad, GHIll, DNIll, DHIll, ZenLum, Wdir, Wspeed, TotSkyCover, OpSkyCover, Visib, CeilH, PrecWater
-        global AerOptDepth, SnowDepth, DSLS, Albedo, LiqPrecDepth, LiqPrecQuant, PresWeathObs, PresWeathCodes
-
-        Y = data[:, 0]
-        M = data[:, 1]
-        D = data[:, 2]
-        HH = data[:, 3]
-        MM = data[:, 4]
-        Tdb = data[:, 6]
-        Tdew = data[:, 7]
-        RH = data[:, 8]
-        Patm = data[:, 9]
-        ExHorRad = data[:, 10]
-        ExDirNormRad = data[:, 11]
-        HorIR = data[:, 12]
-        GHRad = data[:, 13]
-        DNRad = data[:, 14]
-        DHRad = data[:, 15]
-        GHIll = data[:, 16]
-        DNIll = data[:, 17]
-        DHIll = data[:, 18]
-        ZenLum = data[:, 19]
-        Wdir = data[:, 20]
-        Wspeed = data[:, 21]
-        TotSkyCover = data[:, 22]
-        OpSkyCover = data[:, 23]
-        Visib = data[:, 24]
-        CeilH = data[:, 25]
-        PresWeathObs = data[:, 26]
-        PresWeathCodes = data[:, 27]
-        PrecWater = data[:, 28]
-        AerOptDepth = data[:, 29]
-        SnowDepth = data[:, 30]
-        DSLS = data[:, 31]
-        Albedo = data[:, 32]
-        LiqPrecDepth = data[:, 33]
-        LiqPrecQuant = data[:, 34]
-        ############################
-        # Date/Time vector
-        ############################
-        global DateTime
-        DateTime = []
-        for i in range(0, 8760):
-            dt = str(int(Y[i])) + '/' + str(int(M[i])) + '/' + str(int(D[i])) + ' - ' + str(int(HH[i])) + ':' + \
-                 str(int(MM[i])) + ':00'
-            DateTime.append(dt)
-        ############################
-
-
-# adapted from https://github.com/SSESLab/laf/blob/master/LAF.py
-####################################################################################################################
-# Write new EPW file
-####################################################################################################################
-def write_epw(save_path):
-    filename_epw = '/' + Country + '_' + State + '_' + City + '.' + station_number_string + '_AMY_' + \
-             year_string + '.epw'
-    filename_epw = filename_epw.replace(' ', '-')
-    OPFILE = save_path + filename_epw
-    ofile = open(OPFILE, 'w', newline='')
-    line1 = 'LOCATION,' + City + ',' + State + ',' + Country + ',customized weather file,' + station_number_string + \
-            ',' + str(lat) + ',' + str(long) + ',' + str(tz) + ',' + str(elev) + '\n'
-    ofile.write(line1)
-    ofile.write(header[1])
-    ofile.write(header[2])
-    ofile.write(header[3])
-    ofile.write(header[4])
-    ofile.write('COMMENTS 1, ' + str(comm1) + '\n')
-    # ofile.write(header[6])
-    ofile.write('COMMENTS 2, TMY3 data from energyplus.net/weather supplemented with NOAA ISD Lite data from '
-                'https://www1.ncdc.noaa.gov/pub/data/noaa/isd-lite/ for an actual meteorological year (AMY)\n')
-    ofile.write('DATA PERIODS,1,1,Data,' + day_name + ', 1/1, 12/31\n')
-    #
-    writer = csv.writer(ofile, delimiter=',')
-    #
-    for i in range(0, 8760):
-        row = [int(Y[i]), int(M[i]), int(D[i]), int(HH[i]), int(MM[i]), DS,
-               Tdb[i], Tdew[i], RH[i], Patm[i], ExHorRad[i], ExDirNormRad[i], HorIR[i],
-               GHRad[i], DNRad[i], DHRad[i], GHIll[i], DNIll[i], DHIll[i], ZenLum[i],
-               Wdir[i], Wspeed[i], TotSkyCover[i], OpSkyCover[i], Visib[i], CeilH[i],
-               PresWeathObs[i], PresWeathCodes[i], PrecWater[i], AerOptDepth[i], SnowDepth[i],
-               DSLS[i], Albedo[i], LiqPrecDepth[i], LiqPrecQuant[i]]
-        writer.writerow(row)
-    ofile.close()
 
 def split_list_into_contiguous_segments(l:list, step):
     """
@@ -364,7 +229,6 @@
     # on anything that is still missing.
     df.interpolate(inplace=True)
 
->>>>>>> 42aa74b0
 ####################################################################################################################
 # START
 ####################################################################################################################
