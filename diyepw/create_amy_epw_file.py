--- conflicted
+++ resolved
@@ -106,9 +106,34 @@
             raise Exception(f"File is missing {amy_file_analysis['total_rows_missing']} rows, but maximum allowed is {max_missing_amy_rows}")
 
     # Read in the corresponding TMY3 EPW file.
-<<<<<<< HEAD
     tmy_input_epw_file_path = get_tmy_epw_file(wmo_index, tmy_epw_input_dir, allow_downloads=allow_downloads)
     meteorology = Meteorology.from_tmy3_file(tmy_input_epw_file_path)
+
+    # If the year we are generating an AMY EPW for is a leap year, then we need to add the leap day to the TMY data.
+    # We'll do that by adding the day with all empty values, then using the same routine we do to interpolate/impute
+    # missing data in our AMY files to fill in the missing data.
+    if isleap(year):
+        _logger.debug(f"{year} is a leap year, using the interpolation strategy to populate TMY data for Feb. 29")
+        for hour in range(1, 25):
+            col_names = meteorology.observations.columns.to_list()
+            new_row_vals = [1982, 2, 29, hour, 0]
+            new_row_vals.extend(np.repeat(np.nan, len(col_names) - len(new_row_vals)))
+            new_row = pd.DataFrame([new_row_vals], columns=col_names)
+            meteorology.observations = meteorology.observations.append(new_row)
+
+        # We sort by month, day and hour. We do *not* sort by year, because the year column doesn't matter and because
+        # it is in any case not consistent throughout a TMY data set
+        meteorology.observations = meteorology.observations.sort_values(by=["month", "day", "hour"])
+
+        _handle_missing_values(
+            meteorology.observations,
+            max_to_interpolate=0, # We only want the imputation strategy to be used for the 24 missing hours
+            max_to_impute=24,
+            step=1,
+            imputation_range=14 * 24, # Two weeks, in hours
+            imputation_step=24,
+            ignore_columns=["Flags"] # The TMY files we use seem to be missing data for this field entirely
+        )
 
     amy_epw_output_file_name = f"{meteorology.country}_{meteorology.state}_{meteorology.city}.{meteorology.station_number}_AMY_{year}.epw"
     amy_epw_output_file_name = amy_epw_output_file_name.replace(" ", "-")
@@ -125,63 +150,7 @@
         year,
         amy_file_type
     )
-=======
-    tmy_epw_file_path = get_tmy_epw_file(wmo_index, tmy_epw_dir, allow_downloads=allow_downloads)
-    tmy = Meteorology.from_tmy3_file(tmy_epw_file_path)
-
-    # If the year we are generating an AMY EPW for is a leap year, then we need to add the leap day to the TMY data.
-    # We'll do that by adding the day with all empty values, then using the same routine we do to interpolate/impute
-    # missing data in our AMY files to fill in the missing data.
-    if isleap(year):
-        _logger.debug(f"{year} is a leap year, using the interpolation strategy to populate TMY data for Feb. 29")
-        for hour in range(1, 25):
-            col_names = tmy.observations.columns.to_list()
-            new_row_vals = [1982, 2, 29, hour, 0]
-            new_row_vals.extend(np.repeat(np.nan, len(col_names) - len(new_row_vals)))
-            new_row = pd.DataFrame([new_row_vals], columns=col_names)
-            tmy.observations = tmy.observations.append(new_row)
-
-        # We sort by month, day and hour. We do *not* sort by year, because the year column doesn't matter and because
-        # it is in any case not consistent throughout a TMY data set
-        tmy.observations = tmy.observations.sort_values(by=["month", "day", "hour"])
-
-        #TODO: This is where I left off Thursday night. This call is changing the data types of the date fields into
-        # floating point values, which breaks the EPW file
-        _handle_missing_values(
-            tmy.observations,
-            max_to_interpolate=0, # We only want the imputation strategy to be used for the 24 missing hours
-            max_to_impute=24,
-            step=1,
-            imputation_range=14 * 24, # Two weeks, in hours
-            imputation_step=24,
-            ignore_columns=["Flags"] # The TMY files we use seem to be missing data for this field entirely
-        )
-
-    amy_epw_file_name = f"{tmy.country}_{tmy.state}_{tmy.city}.{tmy.station_number}_AMY_{year}.epw"
-    amy_epw_file_name = amy_epw_file_name.replace(" ", "-")
-    amy_epw_file_path = os.path.join(amy_epw_dir, amy_epw_file_name)
-
-    if os.path.exists(amy_epw_file_path):
-        _logger.debug(f"File already exists at {amy_epw_file_path}, so a new one won't be generated.")
-        return amy_epw_file_path
-
-    # Read in the NOAA AMY file for the station for the requested year as well as the first 23 hours (sufficient
-    # to handle the largest possible timezone shift) of the subsequent year - the subsequent year's data will be
-    # used to populate the last hours of the year because of the time shift that we perform, which moves the first
-    # hours of January 1 into the final hours of December 31.
-    amy_df = pd.read_csv(amy_file_path, delim_whitespace=True, header=None)
-    amy_next_year_df = pd.read_csv(amy_next_year_file_path, delim_whitespace=True, header=None, nrows=23)
-    amy_df = pd.concat([amy_df, amy_next_year_df]).reset_index(drop=True)
-
-    amy_df = _set_noaa_df_columns(amy_df)
-    amy_df = _create_timestamp_index_for_noaa_df(amy_df)
-
-    # Shift the timestamp (index) to match the time zone of the WMO station.
-    amy_df = amy_df.shift(periods= tmy.timezone_gmt_offset, freq='H')
->>>>>>> 3fab3c74
-
-    # TODO: analyze_noaa_isd_lite_file() needs to be rewritten to take the amy_df as an argument instead, so that
-    # it can validate the dataframe regardless of what format the input files are in
+
     if max_missing_amy_rows is not None:
         amy_input_file_analysis = analyze_noaa_isd_lite_file(amy_input_file_path)
         if amy_input_file_analysis['total_rows_missing'] > max_missing_amy_rows:
